--- conflicted
+++ resolved
@@ -5,9 +5,8 @@
 ## Instructions
 
 ```
-<<<<<<< HEAD
 # Download chapter 20 for the manga Ajin Miura Tsuina 
-$ python3 main.py -m http://mangapark.me/manga/ajin-miura-tsuina/ -chapter 20 --size 1000
+$ python3 main.py -m http://mangapark.me/manga/ajin-miura-tsuina/ --chapter 20 --size 1000
 
 # Download chapters 19 to 22 for the manga Ajin Miura Tsuina very small
 $ python3 main.py -m http://mangapark.me/manga/ajin-miura-tsuina/ --chapters 19 22 --size 300
@@ -16,18 +15,6 @@
 `--size` is optional on both ways of downloading. Without it, it will not resize.
 _Sometimes the `img2pdf` will fail due to the size of the original downloaded images. I recommend `--size 1000`_
 
-## Dependencies
-=======
-# Download chapter 20 for the manga Ajin Miura Tsuina
-$ python3 main.py -m http://mangapark.me/manga/ajin-miura-tsuina/ --chapter 20
-
-# Download chapters 19 to 40 for the manga Ajin Miura Tsuina
-$ python3 main.py -m http://mangapark.me/manga/ajin-miura-tsuina/ --chapters 19 40
-```
-
-## System Dependencies
->>>>>>> 02f1fcf3
-
 - Python 3
 
 ## Python Dependencies
